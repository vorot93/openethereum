// Copyright 2015, 2016 Ethcore (UK) Ltd.
// This file is part of Parity.

// Parity is free software: you can redistribute it and/or modify
// it under the terms of the GNU General Public License as published by
// the Free Software Foundation, either version 3 of the License, or
// (at your option) any later version.

// Parity is distributed in the hope that it will be useful,
// but WITHOUT ANY WARRANTY; without even the implied warranty of
// MERCHANTABILITY or FITNESS FOR A PARTICULAR PURPOSE.  See the
// GNU General Public License for more details.

// You should have received a copy of the GNU General Public License
// along with Parity.  If not, see <http://www.gnu.org/licenses/>.

//! Unified interfaces for bytes operations on basic types
//!
//! # Examples
//! ```rust
//! extern crate ethcore_util as util;
//!
//! fn bytes_convertable() {
//! 	use util::bytes::BytesConvertable;
//!
//! 	let arr = [0; 5];
//! 	let slice: &[u8] = arr.bytes();
//! }
//!
//! fn main() {
//! 	bytes_convertable();
//! }
//! ```

use std::fmt;
use std::slice;
use std::ops::{Deref, DerefMut};
use hash::FixedHash;
use elastic_array::*;

/// Vector like object
pub trait VecLike<T> {
	/// Add an element to the collection
    fn vec_push(&mut self, value: T);

	/// Add a slice to the collection
    fn vec_extend(&mut self, slice: &[T]);
}

impl<T> VecLike<T> for Vec<T> where T: Copy {
	fn vec_push(&mut self, value: T) {
		Vec::<T>::push(self, value)
	}

	fn vec_extend(&mut self, slice: &[T]) {
		Vec::<T>::extend_from_slice(self, slice)
	}
}

macro_rules! impl_veclike_for_elastic_array {
	($from: ident) => {
		impl<T> VecLike<T> for $from<T> where T: Copy {
			fn vec_push(&mut self, value: T) {
				$from::<T>::push(self, value)
			}
			fn vec_extend(&mut self, slice: &[T]) {
				$from::<T>::append_slice(self, slice)

			}
		}
	}
}

impl_veclike_for_elastic_array!(ElasticArray16);
impl_veclike_for_elastic_array!(ElasticArray32);
impl_veclike_for_elastic_array!(ElasticArray1024);

/// Slie pretty print helper
pub struct PrettySlice<'a> (&'a [u8]);

impl<'a> fmt::Debug for PrettySlice<'a> {
	fn fmt(&self, f: &mut fmt::Formatter) -> fmt::Result {
		for i in 0..self.0.len() {
			match i > 0 {
				true => { try!(write!(f, "·{:02x}", self.0[i])); },
				false => { try!(write!(f, "{:02x}", self.0[i])); },
			}
		}
		Ok(())
	}
}

impl<'a> fmt::Display for PrettySlice<'a> {
	fn fmt(&self, f: &mut fmt::Formatter) -> fmt::Result {
		for i in 0..self.0.len() {
			try!(write!(f, "{:02x}", self.0[i]));
		}
		Ok(())
	}
}

/// Trait to allow a type to be pretty-printed in `format!`, where unoverridable
/// defaults cannot otherwise be avoided.
pub trait ToPretty {
	/// Convert a type into a derivative form in order to make `format!` print it prettily.
	fn pretty(&self) -> PrettySlice;
	/// Express the object as a hex string.
	fn to_hex(&self) -> String {
		format!("{}", self.pretty())
	}
}

impl<'a> ToPretty for &'a [u8] {
	fn pretty(&self) -> PrettySlice {
		PrettySlice(self)
	}
}

impl<'a> ToPretty for &'a Bytes {
	fn pretty(&self) -> PrettySlice {
		PrettySlice(self.bytes())
	}
}
impl ToPretty for Bytes {
	fn pretty(&self) -> PrettySlice {
		PrettySlice(self.bytes())
	}
}

/// A byte collection reference that can either be a slice or a vector
pub enum BytesRef<'a> {
	/// This is a reference to a vector
	Flexible(&'a mut Bytes),
	/// This is a reference to a slice
	Fixed(&'a mut [u8])
}

impl<'a> Deref for BytesRef<'a> {
	type Target = [u8];

	fn deref(&self) -> &[u8] {
		match *self {
			BytesRef::Flexible(ref bytes) => bytes,
			BytesRef::Fixed(ref bytes) => bytes,
		}
	}
}

impl <'a> DerefMut for BytesRef<'a> {
	fn deref_mut(&mut self) -> &mut [u8] {
		match *self {
			BytesRef::Flexible(ref mut bytes) => bytes,
			BytesRef::Fixed(ref mut bytes) => bytes,
		}
	}
}

/// Vector of bytes
pub type Bytes = Vec<u8>;

/// Slice of bytes to underlying memory
pub trait BytesConvertable {
	// TODO: rename to as_slice
	/// Get the underlying byte-wise representation of the value.
	/// Deprecated - use `as_slice` instead.
	fn bytes(&self) -> &[u8];
	/// Get the underlying byte-wise representation of the value.
	fn as_slice(&self) -> &[u8] { self.bytes() }
	/// Get a copy of the underlying byte-wise representation.
	fn to_bytes(&self) -> Bytes { self.as_slice().to_vec() }
}

impl<T> BytesConvertable for T where T: AsRef<[u8]> {
	fn bytes(&self) -> &[u8] { self.as_ref() }
}

#[test]
fn bytes_convertable() {
	assert_eq!(vec![0x12u8, 0x34].bytes(), &[0x12u8, 0x34]);
<<<<<<< HEAD
	assert!([0u8; 0].bytes().is_empty());
=======
	assert!([0u8; 0].as_slice().is_empty());
>>>>>>> 97051cb9
}

/// Simple trait to allow for raw population of a Sized object from a byte slice.
pub trait Populatable {
	/// Copies a bunch of bytes `d` to `self`, overwriting as necessary.
	///
	/// If `d` is smaller, zero-out the remaining bytes.
	fn populate_raw(&mut self, d: &[u8]) {
		let mut s = self.as_slice_mut();
		for i in 0..s.len() {
			s[i] = if i < d.len() {d[i]} else {0};
		}
	}

	/// Copies a bunch of bytes `d` to `self`, overwriting as necessary.
	///
	/// If `d` is smaller, will leave some bytes untouched.
	fn copy_raw(&mut self, d: &[u8]) {
		use std::io::Write;
		self.as_slice_mut().write(&d).unwrap();
	}

	/// Copies the raw representation of an object `d` to `self`, overwriting as necessary.
	///
	/// If `d` is smaller, zero-out the remaining bytes.
	fn populate_raw_from(&mut self, d: &BytesConvertable) { self.populate_raw(d.as_slice()); }

	/// Copies the raw representation of an object `d` to `self`, overwriting as necessary.
	///
	/// If `d` is smaller, will leave some bytes untouched.
	fn copy_raw_from(&mut self, d: &BytesConvertable) { self.copy_raw(d.as_slice()); }

	/// Get the raw slice for this object.
	fn as_slice_mut(&mut self) -> &mut [u8];
}

impl<T> Populatable for T where T: Sized {
	fn as_slice_mut(&mut self) -> &mut [u8] {
		use std::mem;
		unsafe {
			slice::from_raw_parts_mut(self as *mut T as *mut u8, mem::size_of::<T>())
		}
	}
}

impl<T> Populatable for [T] where T: Sized {
	fn as_slice_mut(&mut self) -> &mut [u8] {
		use std::mem;
		unsafe {
			slice::from_raw_parts_mut(self.as_mut_ptr() as *mut u8, mem::size_of::<T>() * self.len())
		}
	}
}

#[derive(Debug)]
/// Bytes array deserialization error
pub enum FromBytesError {
	/// Not enough bytes for the requested type
	NotLongEnough,
	/// Too many bytes for the requested type
	TooLong,
}

/// Value that can be serialized from bytes array
pub trait FromRawBytes : Sized {
	/// function that will instantiate and initialize object from slice
	fn from_bytes(d: &[u8]) -> Result<Self, FromBytesError>;
}

impl<T> FromRawBytes for T where T: Sized + FixedHash {
	fn from_bytes(bytes: &[u8]) -> Result<Self, FromBytesError> {
		use std::mem;
		use std::cmp::Ordering;
		match bytes.len().cmp(&mem::size_of::<T>()) {
			Ordering::Less => return Err(FromBytesError::NotLongEnough),
			Ordering::Greater => return Err(FromBytesError::TooLong),
			Ordering::Equal => ()
		};

		let mut res: Self = unsafe { mem::uninitialized() };
		res.copy_raw(bytes);
		Ok(res)
	}
}

impl FromRawBytes for String {
	fn from_bytes(bytes: &[u8]) -> Result<String, FromBytesError> {
		Ok(::std::str::from_utf8(bytes).unwrap().to_owned())
	}
}

impl FromRawBytes for Vec<u8> {
	fn from_bytes(bytes: &[u8]) -> Result<Vec<u8>, FromBytesError> {
		Ok(bytes.clone().to_vec())
	}
}

#[test]
fn fax_raw() {
	let mut x = [255u8; 4];
	x.copy_raw(&[1u8; 2][..]);
	assert_eq!(x, [1u8, 1, 255, 255]);
	let mut x = [255u8; 4];
	x.copy_raw(&[1u8; 6][..]);
	assert_eq!(x, [1u8, 1, 1, 1]);
}

#[test]
fn populate_raw() {
	let mut x = [255u8; 4];
	x.populate_raw(&[1u8; 2][..]);
	assert_eq!(x, [1u8, 1, 0, 0]);
	let mut x = [255u8; 4];
	x.populate_raw(&[1u8; 6][..]);
	assert_eq!(x, [1u8, 1, 1, 1]);
}

#[test]
fn populate_raw_dyn() {
	let mut x = [255u8; 4];
	x.populate_raw(&[1u8; 2][..]);
	assert_eq!(&x[..], [1u8, 1, 0, 0]);
	let mut x = [255u8; 4];
	x.populate_raw(&[1u8; 6][..]);
	assert_eq!(&x[..], [1u8, 1, 1, 1]);
}

#[test]
fn fax_raw_dyn() {
	let mut x = [255u8; 4];
	x.copy_raw(&[1u8; 2][..]);
	assert_eq!(&x[..], [1u8, 1, 255, 255]);
	let mut x = [255u8; 4];
	x.copy_raw(&[1u8; 6][..]);
	assert_eq!(&x[..], [1u8, 1, 1, 1]);
}

#[test]
fn populate_big_types() {
	use hash::*;
	let a = address_from_hex("ffffffffffffffffffffffffffffffffffffffff");
	let mut h = h256_from_u64(0x69);
	h.populate_raw_from(&a);
	assert_eq!(h, h256_from_hex("ffffffffffffffffffffffffffffffffffffffff000000000000000000000000"));
	let mut h = h256_from_u64(0x69);
	h.copy_raw_from(&a);
	assert_eq!(h, h256_from_hex("ffffffffffffffffffffffffffffffffffffffff000000000000000000000069"));
}<|MERGE_RESOLUTION|>--- conflicted
+++ resolved
@@ -177,11 +177,7 @@
 #[test]
 fn bytes_convertable() {
 	assert_eq!(vec![0x12u8, 0x34].bytes(), &[0x12u8, 0x34]);
-<<<<<<< HEAD
-	assert!([0u8; 0].bytes().is_empty());
-=======
 	assert!([0u8; 0].as_slice().is_empty());
->>>>>>> 97051cb9
 }
 
 /// Simple trait to allow for raw population of a Sized object from a byte slice.
