--- conflicted
+++ resolved
@@ -22,13 +22,6 @@
 use rlp::{Rlp, RlpStream, DecoderError};
 use bytes::Bytes;
 
-<<<<<<< HEAD
-/// Number of blocks in a PoW snapshot.
-// make dependent on difficulty increment divisor?
-pub const SNAPSHOT_BLOCKS: u64 = 5000;
-/// Maximum number of blocks allowed in a PoW snapshot.
-pub const MAX_SNAPSHOT_BLOCKS: u64 = 30000;
-=======
 /// Modes of snapshotting
 pub enum Snapshotting {
 	/// Snapshotting and warp sync is not supported
@@ -44,7 +37,6 @@
 	/// Snapshots for proof-of-authority chains
 	PoA,
 }
->>>>>>> 792e84ee
 
 /// A progress indicator for snapshots.
 #[derive(Debug, Default)]
