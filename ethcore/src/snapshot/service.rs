--- conflicted
+++ resolved
@@ -106,10 +106,6 @@
 impl Restoration {
 	// make a new restoration using the given parameters.
 	fn new(params: RestorationParams) -> Result<Self, Error> {
-		if !params.engine.supports_warp() {
-			return Err(Error::Snapshot(SnapshotError::SnapshotsUnsupported))
-		}
-
 		let manifest = params.manifest;
 
 		let state_chunks = manifest.state_hashes.iter().cloned().collect();
@@ -118,11 +114,7 @@
 		let raw_db = params.db;
 
 		let chain = BlockChain::new(Default::default(), params.genesis, raw_db.clone());
-<<<<<<< HEAD
-		let chunker = chunker(params.engine.name())
-=======
 		let chunker = chunker(params.engine.snapshot_mode())
->>>>>>> 792e84ee
 			.ok_or_else(|| Error::Snapshot(SnapshotError::SnapshotsUnsupported))?;
 
 		let secondary = chunker.rebuilder(chain, raw_db.clone(), &manifest)?;
@@ -812,11 +804,7 @@
 	}
 
 	fn supported_versions(&self) -> Option<(u64, u64)> {
-<<<<<<< HEAD
-		chunker(self.engine.name())
-=======
 		chunker(self.engine.snapshot_mode())
->>>>>>> 792e84ee
 			.map(|c| (c.min_supported_version(), c.current_version()))
 	}
 
