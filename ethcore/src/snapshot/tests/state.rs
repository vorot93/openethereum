// Copyright 2015-2019 Parity Technologies (UK) Ltd.
// This file is part of Parity Ethereum.

// Parity Ethereum is free software: you can redistribute it and/or modify
// it under the terms of the GNU General Public License as published by
// the Free Software Foundation, either version 3 of the License, or
// (at your option) any later version.

// Parity Ethereum is distributed in the hope that it will be useful,
// but WITHOUT ANY WARRANTY; without even the implied warranty of
// MERCHANTABILITY or FITNESS FOR A PARTICULAR PURPOSE.  See the
// GNU General Public License for more details.

// You should have received a copy of the GNU General Public License
// along with Parity Ethereum.  If not, see <http://www.gnu.org/licenses/>.

//! State snapshotting tests.

use std::sync::Arc;
use std::sync::atomic::AtomicBool;
use hash::{KECCAK_NULL_RLP, keccak};

use types::basic_account::BasicAccount;
use snapshot::account;
use snapshot::{chunk_state, Error as SnapshotError, Progress, StateRebuilder, SNAPSHOT_SUBPARTS};
use snapshot::io::{PackedReader, PackedWriter, SnapshotReader, SnapshotWriter};
use super::helpers::StateProducer;

use error::{Error, ErrorKind};

use rand::{XorShiftRng, SeedableRng};
use ethereum_types::H256;
use journaldb::{self, Algorithm};
<<<<<<< HEAD
use kvdb_lmdb::Database;
use memorydb::MemoryDB;
=======
use kvdb_rocksdb::{Database, DatabaseConfig};
>>>>>>> fcccbf3b
use parking_lot::Mutex;
use tempdir::TempDir;

#[test]
fn snap_and_restore() {
	use hash_db::HashDB;
	let mut producer = StateProducer::new();
	let mut rng = XorShiftRng::from_seed([1, 2, 3, 4]);
<<<<<<< HEAD
	let mut old_db = MemoryDB::new();
=======
	let mut old_db = journaldb::new_memory_db();
	let db_cfg = DatabaseConfig::with_columns(::db::NUM_COLUMNS);
>>>>>>> fcccbf3b

	for _ in 0..150 {
		producer.tick(&mut rng, &mut old_db);
	}

	let tempdir = TempDir::new("").unwrap();
	let snap_file = tempdir.path().join("SNAP");

	let state_root = producer.state_root();
	let writer = Mutex::new(PackedWriter::new(&snap_file).unwrap());

	let mut state_hashes = Vec::new();
	for part in 0..SNAPSHOT_SUBPARTS {
		let mut hashes = chunk_state(&old_db, &state_root, &writer, &Progress::default(), Some(part)).unwrap();
		state_hashes.append(&mut hashes);
	}

	writer.into_inner().finish(::snapshot::ManifestData {
		version: 2,
		state_hashes: state_hashes,
		block_hashes: Vec::new(),
		state_root: state_root,
		block_number: 1000,
		block_hash: H256::default(),
	}).unwrap();

	let db_path = tempdir.path().join("db");
	let db = {
		let new_db = Arc::new(Database::open(&db_path.to_string_lossy(), ::db::NUM_COLUMNS.unwrap()).unwrap());
		let mut rebuilder = StateRebuilder::new(new_db.clone(), Algorithm::OverlayRecent);
		let reader = PackedReader::new(&snap_file).unwrap().unwrap();

		let flag = AtomicBool::new(true);

		for chunk_hash in &reader.manifest().state_hashes {
			let raw = reader.chunk(*chunk_hash).unwrap();
			let chunk = ::snappy::decompress(&raw).unwrap();

			rebuilder.feed(&chunk, &flag).unwrap();
		}

		assert_eq!(rebuilder.state_root(), state_root);
		rebuilder.finalize(1000, H256::default()).unwrap();

		new_db
	};

	let new_db = journaldb::new(db, Algorithm::OverlayRecent, ::db::COL_STATE);
	assert_eq!(new_db.earliest_era(), Some(1000));
	let keys = old_db.keys();

	for key in keys.keys() {
		assert_eq!(old_db.get(&key).unwrap(), new_db.as_hash_db().get(&key).unwrap());
	}
}

#[test]
fn get_code_from_prev_chunk() {
	use std::collections::HashSet;
	use rlp::RlpStream;
	use ethereum_types::{H256, U256};
	use hash_db::HashDB;

	use account_db::{AccountDBMut, AccountDB};

	let code = b"this is definitely code";
	let mut used_code = HashSet::new();
	let mut acc_stream = RlpStream::new_list(4);
	acc_stream.append(&U256::default())
		.append(&U256::default())
		.append(&KECCAK_NULL_RLP)
		.append(&keccak(code));

	let (h1, h2) = (H256::random(), H256::random());

	// two accounts with the same code, one per chunk.
	// first one will have code inlined,
	// second will just have its hash.
	let thin_rlp = acc_stream.out();
	let acc: BasicAccount = ::rlp::decode(&thin_rlp).expect("error decoding basic account");

	let mut make_chunk = |acc, hash| {
		let mut db = journaldb::new_memory_db();
		AccountDBMut::from_hash(&mut db, hash).insert(&code[..]);

		let fat_rlp = account::to_fat_rlps(&hash, &acc, &AccountDB::from_hash(&db, hash), &mut used_code, usize::max_value(), usize::max_value()).unwrap();
		let mut stream = RlpStream::new_list(1);
		stream.append_raw(&fat_rlp[0], 1);
		stream.out()
	};

	let chunk1 = make_chunk(acc.clone(), h1);
	let chunk2 = make_chunk(acc, h2);

	let tempdir = TempDir::new("").unwrap();
	let new_db = Arc::new(Database::open(tempdir.path().to_str().unwrap(), ::db::NUM_COLUMNS.unwrap()).unwrap());

	{
		let mut rebuilder = StateRebuilder::new(new_db.clone(), Algorithm::OverlayRecent);
		let flag = AtomicBool::new(true);

		rebuilder.feed(&chunk1, &flag).unwrap();
		rebuilder.feed(&chunk2, &flag).unwrap();

		rebuilder.finalize(1000, H256::random()).unwrap();
	}

	let state_db = journaldb::new(new_db, Algorithm::OverlayRecent, ::db::COL_STATE);
	assert_eq!(state_db.earliest_era(), Some(1000));
}

#[test]
fn checks_flag() {
	let mut producer = StateProducer::new();
	let mut rng = XorShiftRng::from_seed([5, 6, 7, 8]);
<<<<<<< HEAD
	let mut old_db = MemoryDB::new();
=======
	let mut old_db = journaldb::new_memory_db();
	let db_cfg = DatabaseConfig::with_columns(::db::NUM_COLUMNS);
>>>>>>> fcccbf3b

	for _ in 0..10 {
		producer.tick(&mut rng, &mut old_db);
	}

	let tempdir = TempDir::new("").unwrap();
	let snap_file = tempdir.path().join("SNAP");

	let state_root = producer.state_root();
	let writer = Mutex::new(PackedWriter::new(&snap_file).unwrap());

	let state_hashes = chunk_state(&old_db, &state_root, &writer, &Progress::default(), None).unwrap();

	writer.into_inner().finish(::snapshot::ManifestData {
		version: 2,
		state_hashes: state_hashes,
		block_hashes: Vec::new(),
		state_root: state_root,
		block_number: 0,
		block_hash: H256::default(),
	}).unwrap();

	let tempdir = TempDir::new("").unwrap();
	let db_path = tempdir.path().join("db");
	{
		let new_db = Arc::new(Database::open(&db_path.to_string_lossy(), ::db::NUM_COLUMNS.unwrap()).unwrap());
		let mut rebuilder = StateRebuilder::new(new_db.clone(), Algorithm::OverlayRecent);
		let reader = PackedReader::new(&snap_file).unwrap().unwrap();

		let flag = AtomicBool::new(false);

		for chunk_hash in &reader.manifest().state_hashes {
			let raw = reader.chunk(*chunk_hash).unwrap();
			let chunk = ::snappy::decompress(&raw).unwrap();

			match rebuilder.feed(&chunk, &flag) {
				Err(Error(ErrorKind::Snapshot(SnapshotError::RestorationAborted), _)) => {},
				_ => panic!("unexpected result when feeding with flag off"),
			}
		}
	}
}<|MERGE_RESOLUTION|>--- conflicted
+++ resolved
@@ -31,12 +31,7 @@
 use rand::{XorShiftRng, SeedableRng};
 use ethereum_types::H256;
 use journaldb::{self, Algorithm};
-<<<<<<< HEAD
 use kvdb_lmdb::Database;
-use memorydb::MemoryDB;
-=======
-use kvdb_rocksdb::{Database, DatabaseConfig};
->>>>>>> fcccbf3b
 use parking_lot::Mutex;
 use tempdir::TempDir;
 
@@ -45,13 +40,7 @@
 	use hash_db::HashDB;
 	let mut producer = StateProducer::new();
 	let mut rng = XorShiftRng::from_seed([1, 2, 3, 4]);
-<<<<<<< HEAD
-	let mut old_db = MemoryDB::new();
-=======
 	let mut old_db = journaldb::new_memory_db();
-	let db_cfg = DatabaseConfig::with_columns(::db::NUM_COLUMNS);
->>>>>>> fcccbf3b
-
 	for _ in 0..150 {
 		producer.tick(&mut rng, &mut old_db);
 	}
@@ -166,12 +155,7 @@
 fn checks_flag() {
 	let mut producer = StateProducer::new();
 	let mut rng = XorShiftRng::from_seed([5, 6, 7, 8]);
-<<<<<<< HEAD
-	let mut old_db = MemoryDB::new();
-=======
 	let mut old_db = journaldb::new_memory_db();
-	let db_cfg = DatabaseConfig::with_columns(::db::NUM_COLUMNS);
->>>>>>> fcccbf3b
 
 	for _ in 0..10 {
 		producer.tick(&mut rng, &mut old_db);
