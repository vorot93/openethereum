--- conflicted
+++ resolved
@@ -21,7 +21,6 @@
 mod work;
 
 pub use self::authority::*;
-<<<<<<< HEAD
 pub use self::work::*;
 
 use ethash_engine::{MAX_SNAPSHOT_BLOCKS, SNAPSHOT_BLOCKS};
@@ -30,7 +29,6 @@
 /// Create a factory for building snapshot chunks and restoring from them.
 /// `None` indicates that the engine doesn't support snapshot creation.
 pub fn chunker(engine_name: &str) -> Option<Box<dyn SnapshotComponents>> {
-	// todo[dvdplm]: use constants, maybe from spec?
 	match engine_name {
 		"AuthorityRound" => Some(Box::new(PoaSnapshot)),
 		"Ethash" => Some(Box::new(PowSnapshot::new(SNAPSHOT_BLOCKS, MAX_SNAPSHOT_BLOCKS))),
@@ -38,7 +36,4 @@
 		"BasicAuthority" | "Clique" | "InstantSeal" => None,
 		_ => None
 	}
-}
-=======
-pub use self::work::*;
->>>>>>> 6a9de9b1
+}