--- conflicted
+++ resolved
@@ -42,12 +42,7 @@
 kvdb = "0.1"
 kvdb-memorydb = { version = "0.1", optional = true }
 kvdb-rocksdb = { version = "0.1.3", optional = true }
-<<<<<<< HEAD
 lazy_static = { version = "1.3", optional = true }
-=======
-lazy_static = "1.3.0"
-len-caching-lock = { path = "../util/len-caching-lock" }
->>>>>>> b34cfc4f
 log = "0.4"
 macros = { path = "../util/macros", optional = true }
 machine = { path = "./machine" }
@@ -94,11 +89,7 @@
 kvdb-rocksdb = "0.1.3"
 lazy_static = { version = "1.3" }
 machine = { path = "./machine", features = ["test-helpers"] }
-<<<<<<< HEAD
-macros = { path = "../util/macros"}
-=======
 macros = { path = "../util/macros" }
->>>>>>> b34cfc4f
 null-engine = { path = "./engines/null-engine" }
 parity-runtime = { path = "../util/runtime" }
 pod = { path = "pod" }
@@ -138,11 +129,7 @@
 test-heavy = []
 # Compile test helpers
 # note[dvdplm]: "basic-authority/test-helpers" is needed so that `generate_dummy_client_with_spec` works
-<<<<<<< HEAD
 test-helpers = ["tempdir", "kvdb-memorydb", "kvdb-rocksdb", "blooms-db", "ethash", "ethjson", "ethkey", "macros", "pod", "rustc-hex", "basic-authority/test-helpers"]
-=======
-test-helpers = ["tempdir", "kvdb-rocksdb", "blooms-db", "ethash", "ethjson", "ethkey", "macros", "pod", "basic-authority/test-helpers"]
->>>>>>> b34cfc4f
 
 [[bench]]
 name = "builtin"
